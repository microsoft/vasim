# This workflow will install Python dependencies, run tests and lint with a single version of Python
# For more information see: https://help.github.com/actions/language-and-framework-guides/using-python-with-github-actions

name: Build

on:
  push:
    branches:
      - main

  pull_request:
    branches:
      - main

  schedule:  # Run the pipeline every friday afternoon to make sure no package is broken
    - cron: "15 21 * * FRI"

permissions: read-all

concurrency:
  group: ${{ github.workflow }}-${{ github.ref }}-${{ github.event_name }}
  cancel-in-progress: true

jobs:
  build:

    env:
      MAIN_PYTHON_VERS: '3.10'

    runs-on: ${{ matrix.os }}
    strategy:
      matrix:
        # TODO: We will keep this simple for now. We will add more versions later.
        os: [ubuntu-22.04]
        python-version: ['3.9', '3.10']
        #os: [ubuntu-24.04, macos-14, windows-2022]
        #python-version: ['3.9', '3.10', '3.11']
      fail-fast: false

    steps:
    - uses: actions/checkout@v4
    - name: Set up Python ${{ matrix.python-version }}
      uses: actions/setup-python@v5
      with:
        python-version: ${{ matrix.python-version }}
    - name: Update pip
      run: |
        python -m pip install --upgrade pip
<<<<<<< HEAD
        python -m pip install flake8
        # stop the build if there are Python syntax errors or undefined names
        flake8 . --count --select=E9,F63,F7,F82 --show-source --statistics
        # The GitHub editor is 127 chars wide
        flake8 . --count  --max-complexity=10 --max-line-length=127 --statistics
    - name: Lint with pylint
      run: |
        python -m pip install pylint
        pylint
    - name: Apply LICENSE
=======

    - name: Check formating and linting with pre-commit hooks
      if: ${{ matrix.python-version == env.MAIN_PYTHON_VERS }}
>>>>>>> 59f822c9
      run: |
        python -m pip install pre-commit
        pre-commit run --all-files
        git diff --exit-code

    - name: Install basic and test dependencies
      run: |
        python -m pip install -e .[dev]
    - name: Tests with coverage reporting
      run : |
        # Run tests in parallel with coverage (configured via pyproject.toml)
        pytest
    - name: Test notebooks
      run: |
        python -m pip install jupyter
        find . -name '*.ipynb' -print0 | xargs -0 -n1 -P0 python -m jupyter execute
        if [ $? != 0 ]; then
          echo "ERROR: Notebooks execution failed." >&2
          exit 1
        else
          echo "Notebooks executed successfully."
        fi
    - name: Upload coverage to Codecov
      if: ${{ matrix.python-version == env.MAIN_PYTHON_VERS }}
      uses: codecov/codecov-action@v4
      with:
        file: ./coverage.xml
        flags: unittests
        token: ${{ secrets.CODECOV_TOKEN }}

    - name: Test build whl
      run: |
        python -m pip install build
        python -m build
    - name: Test pip install whl
      run: |
        python -m venv test-install-venv
        source test-install-venv/bin/activate
        whl_file=$(ls -1 dist/vasim-*.whl)
        test $(echo "$whl_file" | wc -l) -eq 1 || { echo "Error: Incorrect number of wheel files found: '$whl_file'"; exit 1; }
        python -m pip install "$whl_file[dev]"
        # Run a single basic test that uses the package modules.
        grep -q '^from vasim.recommender' tests/test_metrics_data_window.py
        grep -q '^from vasim.simulator' tests/test_metrics_data_window.py
        pytest --no-cov -n0 tests/test_metrics_data_window.py
        deactivate

  # TODO: set this up later too. It needs to be in a separate block below due to the permissions
  # page-build:
  #   needs: build
  #   runs-on: ${{ matrix.os }}
  #   strategy:
  #     matrix:
  #       os: [ubuntu-22.04]
  #       python-version: ['3.9']
  #   permissions: # here we push documentation
  #     actions: read
  #     contents: write
  #   if: github.ref == 'refs/heads/main' # only run this on main after PR merged
  #   steps:
  #   - uses: actions/checkout@v4
  #   - name: Set up Python ${{ matrix.python-version }}
  #     uses: actions/setup-python@v5
  #     with:
  #       python-version: ${{ matrix.python-version }}
  #   - name: Generate Documentation
  #     run: |
  #       make sphinx-site -C website/
  #       # now refresh the code
  #       git checkout . && python -m pip install -e .[dev]
  #   - name: Deploy to GitHub pages 🚀
  #     uses: JamesIves/github-pages-deploy-action@v4.4.1
  #     with:
  #       branch: gh-pages
  #       folder: website/public
<|MERGE_RESOLUTION|>--- conflicted
+++ resolved
@@ -46,22 +46,9 @@
     - name: Update pip
       run: |
         python -m pip install --upgrade pip
-<<<<<<< HEAD
-        python -m pip install flake8
-        # stop the build if there are Python syntax errors or undefined names
-        flake8 . --count --select=E9,F63,F7,F82 --show-source --statistics
-        # The GitHub editor is 127 chars wide
-        flake8 . --count  --max-complexity=10 --max-line-length=127 --statistics
-    - name: Lint with pylint
-      run: |
-        python -m pip install pylint
-        pylint
-    - name: Apply LICENSE
-=======
 
     - name: Check formating and linting with pre-commit hooks
       if: ${{ matrix.python-version == env.MAIN_PYTHON_VERS }}
->>>>>>> 59f822c9
       run: |
         python -m pip install pre-commit
         pre-commit run --all-files
