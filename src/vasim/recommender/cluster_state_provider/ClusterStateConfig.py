--- conflicted
+++ resolved
@@ -9,8 +9,16 @@
 import logging
 
 from vasim.recommender.cluster_state_provider.ConfigStateConstants import (
-    DEFAULT_FORECASTING_MODEL, DEFAULT_FREQUENCY_MINUTES, DEFAULT_LAG, DEFAULT_MAX_CPU_LIMIT, DEFAULT_MIN_CPU_LIMIT,
-    DEFAULT_MINUTES_TO_PREDICT, DEFAULT_TOTAL_PREDICTIVE_WINDOW, DEFAULT_WAITING_BEFORE_PREDICT, DEFAULT_WINDOW, RECOVERY_TIME
+    DEFAULT_FORECASTING_MODEL,
+    DEFAULT_FREQUENCY_MINUTES,
+    DEFAULT_LAG,
+    DEFAULT_MAX_CPU_LIMIT,
+    DEFAULT_MIN_CPU_LIMIT,
+    DEFAULT_MINUTES_TO_PREDICT,
+    DEFAULT_TOTAL_PREDICTIVE_WINDOW,
+    DEFAULT_WAITING_BEFORE_PREDICT,
+    DEFAULT_WINDOW,
+    RECOVERY_TIME,
 )
 
 # Set up logging
@@ -27,20 +35,20 @@
         # Define default values for the configuration
         self.defaults = {
             "general_config": {
-                "window": DEFAULT_WINDOW,        # Default window value
-                "lag": DEFAULT_LAG,              # Default lag value
+                "window": DEFAULT_WINDOW,  # Default window value
+                "lag": DEFAULT_LAG,  # Default lag value
                 "max_cpu_limit": DEFAULT_MAX_CPU_LIMIT,  # Default max CPU limit
-                "min_cpu_limit": DEFAULT_MIN_CPU_LIMIT,   # Default min CPU limit
-                "recovery_time": RECOVERY_TIME   # Default time for system recovery between scalings.
+                "min_cpu_limit": DEFAULT_MIN_CPU_LIMIT,  # Default min CPU limit
+                "recovery_time": RECOVERY_TIME,  # Default time for system recovery between scalings.
             },
             "prediction_config": {
                 "enabled": False,
                 "waiting_before_predict": DEFAULT_WAITING_BEFORE_PREDICT,  # Default waiting time
-                "frequency_minutes": DEFAULT_FREQUENCY_MINUTES,         # Default prediction frequency
+                "frequency_minutes": DEFAULT_FREQUENCY_MINUTES,  # Default prediction frequency
                 "forecasting_models": DEFAULT_FORECASTING_MODEL,  # Default forecasting model
-                "minutes_to_predict": DEFAULT_MINUTES_TO_PREDICT,       # Default prediction window
-                "total_predictive_window": DEFAULT_TOTAL_PREDICTIVE_WINDOW   # Default predictive window
-            }
+                "minutes_to_predict": DEFAULT_MINUTES_TO_PREDICT,  # Default prediction window
+                "total_predictive_window": DEFAULT_TOTAL_PREDICTIVE_WINDOW,  # Default predictive window
+            },
         }
 
         if config_dict:
@@ -80,19 +88,11 @@
         except KeyError:
             return default
 
-<<<<<<< HEAD
-    def load_from_dict(self, config_dict):
-        # Load the config sections from a dictionary
+    def _load_from_dict(self, config_dict):
+        # Merge user-provided config with default config
         self.general_config = config_dict.get("general_config", {})
         self.algo_specific_config = config_dict.get("algo_specific_config", {})
         self.prediction_config = config_dict.get("prediction_config", {})
-=======
-    def _load_from_dict(self, config_dict):
-        # Merge user-provided config with default config
-        self.general_config = config_dict.get('general_config', {})
-        self.algo_specific_config = config_dict.get('algo_specific_config', {})
-        self.prediction_config = config_dict.get('prediction_config', {})
->>>>>>> a3e602ae
 
     def _load_from_json(self, filename):
         # Load the configuration from a JSON file
@@ -115,50 +115,60 @@
 
     def validate_config(self):
         """
-        Validate the config values in general_config to ensure that
+        Validate the config values in general_config to ensure that.
+
         required keys (e.g., 'window', 'lag') are present and valid.
         Perform sanity checks on ranges and types.
         """
         # Required keys from general section
-        general_required_keys = ['window', 'lag', 'max_cpu_limit', 'min_cpu_limit', 'recovery_time']
+        general_required_keys = ["window", "lag", "max_cpu_limit", "min_cpu_limit", "recovery_time"]
 
         for key in general_required_keys:
             if key not in self.general_config:
                 logging.warning(
-                    f"Missing key '{key}' in general_config. Using default value: {self.defaults['general_config'][key]}")
-                self.general_config[key] = self.defaults['general_config'][key]
+                    f"Missing key '{key}' in general_config. Using default value: {self.defaults['general_config'][key]}"
+                )
+                self.general_config[key] = self.defaults["general_config"][key]
 
         if "enabled" in self.prediction_config and self.prediction_config["enabled"]:
             # Required keys from prediction section
-            prediction_required_keys = ['waiting_before_predict', 'frequency_minutes',
-                                        'forecasting_models', 'minutes_to_predict', 'total_predictive_window']
+            prediction_required_keys = [
+                "waiting_before_predict",
+                "frequency_minutes",
+                "forecasting_models",
+                "minutes_to_predict",
+                "total_predictive_window",
+            ]
             for key in prediction_required_keys:
 
                 if key not in self.prediction_config:
                     logging.warning(
-                        f"Missing key '{key}' in prediction_config. Using default value: {self.defaults['prediction_config'][key]}")
-                    self.prediction_config[key] = self.defaults['prediction_config'][key]
+                        f"Missing key '{key}' in prediction_config. Using default value: {self.defaults['prediction_config'][key]}"
+                    )
+                    self.prediction_config[key] = self.defaults["prediction_config"][key]
         else:
             self.prediction_config["enabled"] = False
 
         # Sanity checks
-        self._check_positive_integer('window', self.general_config['window'])
-        self._check_positive_integer('lag', self.general_config['lag'])
-        self._check_positive_integer('max_cpu_limit', self.general_config['max_cpu_limit'])
-        self._check_positive_integer('min_cpu_limit', self.general_config['min_cpu_limit'])
+        self._check_positive_integer("window", self.general_config["window"])
+        self._check_positive_integer("lag", self.general_config["lag"])
+        self._check_positive_integer("max_cpu_limit", self.general_config["max_cpu_limit"])
+        self._check_positive_integer("min_cpu_limit", self.general_config["min_cpu_limit"])
 
         # Ensure that min_cpu_limit is less than or equal to max_cpu_limit
-        if self.general_config['min_cpu_limit'] > self.general_config['max_cpu_limit']:
+        if self.general_config["min_cpu_limit"] > self.general_config["max_cpu_limit"]:
             logging.warning(
-                f"min_cpu_limit ({self.general_config['min_cpu_limit']}) is greater than max_cpu_limit ({self.general_config['max_cpu_limit']}). Using default limits.")
-            self.general_config['min_cpu_limit'] = self.defaults['general_config']['min_cpu_limit']
-            self.general_config['max_cpu_limit'] = self.defaults['general_config']['max_cpu_limit']
+                f"min_cpu_limit ({self.general_config['min_cpu_limit']}) is greater than max_cpu_limit ({self.general_config['max_cpu_limit']}). Using default limits."
+            )
+            self.general_config["min_cpu_limit"] = self.defaults["general_config"]["min_cpu_limit"]
+            self.general_config["max_cpu_limit"] = self.defaults["general_config"]["max_cpu_limit"]
 
     def _check_positive_integer(self, key, value):
         """
         Helper method to check if a value is a positive integer.
+
         Logs and uses the default value if the check fails.
         """
         if not isinstance(value, int) or value <= 0:
             logging.warning(f"Invalid value for '{key}': {value}. Using default value: {self.defaults['general_config'][key]}")
-            self.general_config[key] = self.defaults['general_config'][key]+            self.general_config[key] = self.defaults["general_config"][key]