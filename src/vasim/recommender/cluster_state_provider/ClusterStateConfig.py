#
# --------------------------------------------------------------------------
#  Licensed under the MIT License. See LICENSE file in the project root for
#  license information.
#  Copyright (c) Microsoft Corporation.
# --------------------------------------------------------------------------
#
import json
import logging
from typing import Any, Dict, Optional

from vasim.recommender.cluster_state_provider.ConfigStateConstants import (
    DEFAULT_FORECASTING_MODEL,
    DEFAULT_FREQUENCY_MINUTES,
    DEFAULT_LAG,
    DEFAULT_MAX_CPU_LIMIT,
    DEFAULT_MIN_CPU_LIMIT,
    DEFAULT_MINUTES_TO_PREDICT,
    DEFAULT_TOTAL_PREDICTIVE_WINDOW,
    DEFAULT_WAITING_BEFORE_PREDICT,
    DEFAULT_WINDOW,
    RECOVERY_TIME,
)

<<<<<<< HEAD
class ClusterStateConfig(dict):  # Inheriting from dict

    def __init__(
        self,
        config_dict: Optional[Dict[str, Any]] = None,
        filename: Optional[str] = None,
        is_predictive: bool = True,
    ):
=======
# Set up logging
logging.basicConfig(level=logging.INFO)  # You can adjust the logging level as needed


class ClusterStateConfig(dict):
    def __init__(self, config_dict=None, filename=None):
>>>>>>> 59f822c9
        super().__init__()  # Initialize the dictionary part of the object
        self.algo_specific_config: Dict[str, Any] = {}
        self.general_config: Dict[str, Any] = {}
        self.prediction_config: Dict[str, Any] = {}

        # Define default values for the configuration
        self.defaults = {
            "general_config": {
                "window": DEFAULT_WINDOW,  # Default window value
                "lag": DEFAULT_LAG,  # Default lag value
                "max_cpu_limit": DEFAULT_MAX_CPU_LIMIT,  # Default max CPU limit
                "min_cpu_limit": DEFAULT_MIN_CPU_LIMIT,  # Default min CPU limit
                "recovery_time": RECOVERY_TIME,  # Default time for system recovery between scalings.
            },
            "prediction_config": {
                "enabled": False,
                "waiting_before_predict": DEFAULT_WAITING_BEFORE_PREDICT,  # Default waiting time
                "frequency_minutes": DEFAULT_FREQUENCY_MINUTES,  # Default prediction frequency
                "forecasting_models": DEFAULT_FORECASTING_MODEL,  # Default forecasting model
                "minutes_to_predict": DEFAULT_MINUTES_TO_PREDICT,  # Default prediction window
                "total_predictive_window": DEFAULT_TOTAL_PREDICTIVE_WINDOW,  # Default predictive window
            },
        }

        if config_dict:
            self._load_from_dict(config_dict)
        elif filename:
            self._load_from_json(filename)

        # Perform validation after loading the config
        self.validate_config()

    def __getitem__(self, key: str) -> Dict[str, Any]:
        # Allow access to the configuration sections via dictionary-like keys
        if key == "general_config":
            return self.general_config
        elif key == "algo_specific_config":
            return self.algo_specific_config
        elif key == "prediction_config":
            return self.prediction_config
        else:
            raise KeyError(f"Invalid key: {key}")

    def __setitem__(self, key: str, value: Dict[str, Any]) -> None:
        # Allow setting values for the configuration sections via dictionary-like keys
        if key == "general_config":
            self.general_config = value
        elif key == "algo_specific_config":
            self.algo_specific_config = value
        elif key == "prediction_config":
            self.prediction_config = value
        else:
            raise KeyError(f"Invalid key: {key}")

    def get(self, key: str, default: Optional[Any] = None) -> Optional[Any]:
        # Implement the get method to access sections like a dictionary
        try:
            return self.__getitem__(key)
        except KeyError:
            return default

<<<<<<< HEAD
    def load_from_dict(self, config_dict: Dict[str, Any]) -> None:
        # Load the config sections from a dictionary
=======
    def _load_from_dict(self, config_dict):
        # Merge user-provided config with default config
>>>>>>> 59f822c9
        self.general_config = config_dict.get("general_config", {})
        self.algo_specific_config = config_dict.get("algo_specific_config", {})
        self.prediction_config = config_dict.get("prediction_config", {})

<<<<<<< HEAD
    def load_from_json(self, filename: str) -> None:
=======
    def _load_from_json(self, filename):
>>>>>>> 59f822c9
        # Load the configuration from a JSON file
        with open(filename, "r") as f:
            data = json.load(f)
            self._load_from_dict(data)

    def to_json(self, filepath: str) -> None:
        try:
            with open(filepath, "w") as f:
                full_dict = {
                    "general_config": self.general_config,
                    "algo_specific_config": self.algo_specific_config,
                    "prediction_config": self.prediction_config,
                }
                json.dump(full_dict, f, indent=4)
        except Exception as e:
            logging.error(f"Error writing JSON file: {e}")
            raise

    def validate_config(self):
        """
        Validate the config values in general_config to ensure that.

        required keys (e.g., 'window', 'lag') are present and valid.
        Perform sanity checks on ranges and types.
        """
        # Required keys from general section
        general_required_keys = ["window", "lag", "max_cpu_limit", "min_cpu_limit", "recovery_time"]

        for key in general_required_keys:
            if key not in self.general_config:
                logging.warning(
                    f"Missing key '{key}' in general_config. Using default value: {self.defaults['general_config'][key]}"
                )
                self.general_config[key] = self.defaults["general_config"][key]

        if "enabled" in self.prediction_config and self.prediction_config["enabled"]:
            # Required keys from prediction section
            prediction_required_keys = [
                "waiting_before_predict",
                "frequency_minutes",
                "forecasting_models",
                "minutes_to_predict",
                "total_predictive_window",
            ]
            for key in prediction_required_keys:

                if key not in self.prediction_config:
                    logging.warning(
                        f"Missing key '{key}' in prediction_config. Using default value: {self.defaults['prediction_config'][key]}"
                    )
                    self.prediction_config[key] = self.defaults["prediction_config"][key]
        else:
            self.prediction_config["enabled"] = False

        # Sanity checks
        self._check_positive_integer("window", self.general_config["window"])
        self._check_positive_integer("lag", self.general_config["lag"])
        self._check_positive_integer("max_cpu_limit", self.general_config["max_cpu_limit"])
        self._check_positive_integer("min_cpu_limit", self.general_config["min_cpu_limit"])

        # Ensure that min_cpu_limit is less than or equal to max_cpu_limit
        if self.general_config["min_cpu_limit"] > self.general_config["max_cpu_limit"]:
            logging.warning(
                f"min_cpu_limit ({self.general_config['min_cpu_limit']}) is greater than max_cpu_limit ({self.general_config['max_cpu_limit']}). Using default limits."
            )
            self.general_config["min_cpu_limit"] = self.defaults["general_config"]["min_cpu_limit"]
            self.general_config["max_cpu_limit"] = self.defaults["general_config"]["max_cpu_limit"]

    def _check_positive_integer(self, key, value):
        """
        Helper method to check if a value is a positive integer.

        Logs and uses the default value if the check fails.
        """
        if not isinstance(value, int) or value <= 0:
            logging.warning(f"Invalid value for '{key}': {value}. Using default value: {self.defaults['general_config'][key]}")
            self.general_config[key] = self.defaults["general_config"][key]<|MERGE_RESOLUTION|>--- conflicted
+++ resolved
@@ -7,7 +7,6 @@
 #
 import json
 import logging
-from typing import Any, Dict, Optional
 
 from vasim.recommender.cluster_state_provider.ConfigStateConstants import (
     DEFAULT_FORECASTING_MODEL,
@@ -22,27 +21,16 @@
     RECOVERY_TIME,
 )
 
-<<<<<<< HEAD
-class ClusterStateConfig(dict):  # Inheriting from dict
-
-    def __init__(
-        self,
-        config_dict: Optional[Dict[str, Any]] = None,
-        filename: Optional[str] = None,
-        is_predictive: bool = True,
-    ):
-=======
 # Set up logging
 logging.basicConfig(level=logging.INFO)  # You can adjust the logging level as needed
 
 
 class ClusterStateConfig(dict):
     def __init__(self, config_dict=None, filename=None):
->>>>>>> 59f822c9
         super().__init__()  # Initialize the dictionary part of the object
-        self.algo_specific_config: Dict[str, Any] = {}
-        self.general_config: Dict[str, Any] = {}
-        self.prediction_config: Dict[str, Any] = {}
+        self.algo_specific_config = {}
+        self.general_config = {}
+        self.prediction_config = {}
 
         # Define default values for the configuration
         self.defaults = {
@@ -71,7 +59,7 @@
         # Perform validation after loading the config
         self.validate_config()
 
-    def __getitem__(self, key: str) -> Dict[str, Any]:
+    def __getitem__(self, key):
         # Allow access to the configuration sections via dictionary-like keys
         if key == "general_config":
             return self.general_config
@@ -82,7 +70,7 @@
         else:
             raise KeyError(f"Invalid key: {key}")
 
-    def __setitem__(self, key: str, value: Dict[str, Any]) -> None:
+    def __setitem__(self, key, value):
         # Allow setting values for the configuration sections via dictionary-like keys
         if key == "general_config":
             self.general_config = value
@@ -93,35 +81,26 @@
         else:
             raise KeyError(f"Invalid key: {key}")
 
-    def get(self, key: str, default: Optional[Any] = None) -> Optional[Any]:
+    def get(self, key, default=None):
         # Implement the get method to access sections like a dictionary
         try:
             return self.__getitem__(key)
         except KeyError:
             return default
 
-<<<<<<< HEAD
-    def load_from_dict(self, config_dict: Dict[str, Any]) -> None:
-        # Load the config sections from a dictionary
-=======
     def _load_from_dict(self, config_dict):
         # Merge user-provided config with default config
->>>>>>> 59f822c9
         self.general_config = config_dict.get("general_config", {})
         self.algo_specific_config = config_dict.get("algo_specific_config", {})
         self.prediction_config = config_dict.get("prediction_config", {})
 
-<<<<<<< HEAD
-    def load_from_json(self, filename: str) -> None:
-=======
     def _load_from_json(self, filename):
->>>>>>> 59f822c9
         # Load the configuration from a JSON file
         with open(filename, "r") as f:
             data = json.load(f)
             self._load_from_dict(data)
 
-    def to_json(self, filepath: str) -> None:
+    def to_json(self, filepath):
         try:
             with open(filepath, "w") as f:
                 full_dict = {
