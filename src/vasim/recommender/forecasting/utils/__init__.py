--- conflicted
+++ resolved
@@ -4,13 +4,4 @@
 #  license information.
 #  Copyright (c) Microsoft Corporation.
 # --------------------------------------------------------------------------
-<<<<<<< HEAD
-#
-from vasim.recommender.forecasting.utils.helpers import DataProcessor
-
-__all__ = [
-    "DataProcessor",
-]
-=======
-#
->>>>>>> 3a157ee8
+#