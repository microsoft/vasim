#
# --------------------------------------------------------------------------
#  Licensed under the MIT License. See LICENSE file in the project root for
#  license information.
#  Copyright (c) Microsoft Corporation.
# --------------------------------------------------------------------------
#
import json
import os
import unittest
from pathlib import Path
from unittest.mock import mock_open, patch

<<<<<<< HEAD
from vasim.recommender.cluster_state_provider.ClusterStateConfig import (
    ClusterStateConfig,
=======
from vasim.recommender.cluster_state_provider.ClusterStateConfig import ClusterStateConfig
from vasim.recommender.cluster_state_provider.ConfigStateConstants import (
    DEFAULT_LAG, DEFAULT_MAX_CPU_LIMIT, DEFAULT_MIN_CPU_LIMIT, DEFAULT_WINDOW, RECOVERY_TIME
>>>>>>> a3e602ae
)


class TestClusterStateConfig(unittest.TestCase):

    def setUp(self):
        self.config_data = {
<<<<<<< HEAD
            "general_config": {"window": 20},
            "algo_specific_config": {"addend": 2},
            "prediction_config": {"frequency_minutes": 5, "model": "naive"},
=======
            "general_config": {
                "window": 20
            },
            "algo_specific_config": {
                "addend": 2
            },
            "prediction_config": {
                "enabled": True,
                "frequency_minutes": 5,
                "model": "naive"
            }
>>>>>>> a3e602ae
        }

    def test_init_with_config_dict(self):
        config_dict = self.config_data
        config = ClusterStateConfig(config_dict=config_dict)

        # Test that the values are correctly assigned
        self.assertEqual(config.general_config["window"], 20)
        self.assertEqual(config.algo_specific_config["addend"], 2)
        self.assertEqual(config.prediction_config["frequency_minutes"], 5)

    def test_load_from_json(self):
        json_data = json.dumps(self.config_data)

        with patch("builtins.open", mock_open(read_data=json_data)):
            config = ClusterStateConfig(filename="dummy.json")

        # Test that the JSON data was loaded correctly
        self.assertEqual(config.general_config["window"], 20)
        self.assertEqual(config.algo_specific_config["addend"], 2)
        self.assertEqual(config.prediction_config["frequency_minutes"], 5)

    def test_to_json_no_prediction(self):
        config = ClusterStateConfig({
            "general_config": {
                "window": 20
            },
            "algo_specific_config": {
                "addend": 2
            }
        })

        # Expected dictionary structure with subsections
        expected_dict = {'general_config': {'window': 20, 'lag': 15, 'max_cpu_limit': 20, 'min_cpu_limit': 1, 'recovery_time': 15}, 'algo_specific_config': {'addend': 2}, 'prediction_config': {'enabled': False}}

        # Mock 'open' and 'json.dump'
        with patch("builtins.open", mock_open()) as mocked_file:
            with patch("json.dump") as mock_json_dump:
                config.to_json("output.json")

                # Check that 'open' was called with the correct filepath and mode
                mocked_file.assert_called_once_with("output.json", 'w')

                # Ensure that 'json.dump' was called with the correct dictionary and file handle
                mock_json_dump.assert_called_once_with(expected_dict, mocked_file(), indent=4)

    def test_to_json(self):
        config = ClusterStateConfig(self.config_data)

        # Expected dictionary structure with subsections
        expected_dict = {'general_config': {'window': 20, 'lag': 15, 'max_cpu_limit': 20, 'min_cpu_limit': 1, 'recovery_time': 15}, 'algo_specific_config': {'addend': 2}, 'prediction_config': {
            'waiting_before_predict': 1440, 'frequency_minutes': 5, 'forecasting_models': 'naive', 'minutes_to_predict': 10, 'total_predictive_window': 60, 'model': 'naive', 'enabled': True}}

        # Mock 'open' and 'json.dump'
        with patch("builtins.open", mock_open()) as mocked_file:
            with patch("json.dump") as mock_json_dump:
                config.to_json("output.json")

                # Check that 'open' was called with the correct filepath and mode
                mocked_file.assert_called_once_with("output.json", "w")

                # Ensure that 'json.dump' was called with the correct dictionary and file handle
                mock_json_dump.assert_called_once_with(expected_dict, mocked_file(), indent=4)

    def test_setattr(self):
        config = ClusterStateConfig()
        config.general_config["window"] = 10
        config.algo_specific_config["addend"] = 5

        # Check if attributes are set and accessible
<<<<<<< HEAD
        self.assertEqual(config.general_config["window"], 10)
        self.assertEqual(config.algo_specific_config["addend"], 5)
=======
        self.assertEqual(config.general_config['window'], 10)
        self.assertEqual(config.general_config['recovery_time'], RECOVERY_TIME)
        self.assertEqual(config.algo_specific_config['addend'], 5)
>>>>>>> a3e602ae

    def test_load_from_dict(self):
        config_dict = self.config_data
        config = ClusterStateConfig()
        config._load_from_dict(config_dict)

        # Ensure dictionary values are loaded properly
        self.assertEqual(config.general_config["window"], 20)
        self.assertEqual(config.prediction_config["model"], "naive")

    def test_empty_initialization(self):
        # Initialize config without any input
        config = ClusterStateConfig()

        # Ensure default values are set for general_config
        self.assertEqual(config.general_config["window"], DEFAULT_WINDOW)
        self.assertEqual(config.general_config["lag"], DEFAULT_LAG)
        self.assertEqual(config.general_config["max_cpu_limit"], DEFAULT_MAX_CPU_LIMIT)
        self.assertEqual(config.general_config["min_cpu_limit"], DEFAULT_MIN_CPU_LIMIT)
        self.assertEqual(config.general_config["recovery_time"], RECOVERY_TIME)

        # Ensure algo_specific_config and prediction_config are still empty
        # (since defaults were not provided for these in your current code)
        self.assertEqual(config.algo_specific_config, {})
        self.assertEqual(config.prediction_config, {'enabled': False})

    def test_load_config_from_file(self):
        # Path to the test JSON file
        data_path = "tests/test_data/alibaba_control_c_29247_denom_1/metadata.json"

        # Initialize the config from the JSON file
        config = ClusterStateConfig(filename=data_path)

        # Test the general configuration values
        self.assertEqual(config.general_config["window"], 20)
        self.assertEqual(config.general_config["lag"], 10)

        # Test the algorithm-specific configuration
        self.assertEqual(config.algo_specific_config["addend"], 2)
        self.assertEqual(config.algo_specific_config["multiplier"], 2)

        # Test prediction configuration
        self.assertEqual(config.prediction_config["waiting_before_predict"], 1440)
        self.assertEqual(config.prediction_config["forecasting_models"], "naive")

    def test_exception_in_to_json(self):
        config = ClusterStateConfig(config_dict=self.config_data)

        # Simulate an error when trying to write to a file
        with patch("builtins.open", mock_open()) as mocked_file:
            mocked_file.side_effect = Exception("File write error")

            # Capture logs at the ERROR level
            with self.assertLogs("root", level="ERROR") as log:
                try:
                    config.to_json("dummy.json")
                except Exception:
                    pass  # Exception is expected, so we suppress it here

            # Ensure the error message was logged
            self.assertIn("Error writing JSON file", log.output[0])


if __name__ == "__main__":
    unittest.main()<|MERGE_RESOLUTION|>--- conflicted
+++ resolved
@@ -11,14 +11,15 @@
 from pathlib import Path
 from unittest.mock import mock_open, patch
 
-<<<<<<< HEAD
 from vasim.recommender.cluster_state_provider.ClusterStateConfig import (
     ClusterStateConfig,
-=======
-from vasim.recommender.cluster_state_provider.ClusterStateConfig import ClusterStateConfig
+)
 from vasim.recommender.cluster_state_provider.ConfigStateConstants import (
-    DEFAULT_LAG, DEFAULT_MAX_CPU_LIMIT, DEFAULT_MIN_CPU_LIMIT, DEFAULT_WINDOW, RECOVERY_TIME
->>>>>>> a3e602ae
+    DEFAULT_LAG,
+    DEFAULT_MAX_CPU_LIMIT,
+    DEFAULT_MIN_CPU_LIMIT,
+    DEFAULT_WINDOW,
+    RECOVERY_TIME,
 )
 
 
@@ -26,23 +27,9 @@
 
     def setUp(self):
         self.config_data = {
-<<<<<<< HEAD
             "general_config": {"window": 20},
             "algo_specific_config": {"addend": 2},
-            "prediction_config": {"frequency_minutes": 5, "model": "naive"},
-=======
-            "general_config": {
-                "window": 20
-            },
-            "algo_specific_config": {
-                "addend": 2
-            },
-            "prediction_config": {
-                "enabled": True,
-                "frequency_minutes": 5,
-                "model": "naive"
-            }
->>>>>>> a3e602ae
+            "prediction_config": {"enabled": True, "frequency_minutes": 5, "model": "naive"},
         }
 
     def test_init_with_config_dict(self):
@@ -66,17 +53,14 @@
         self.assertEqual(config.prediction_config["frequency_minutes"], 5)
 
     def test_to_json_no_prediction(self):
-        config = ClusterStateConfig({
-            "general_config": {
-                "window": 20
-            },
-            "algo_specific_config": {
-                "addend": 2
-            }
-        })
+        config = ClusterStateConfig({"general_config": {"window": 20}, "algo_specific_config": {"addend": 2}})
 
         # Expected dictionary structure with subsections
-        expected_dict = {'general_config': {'window': 20, 'lag': 15, 'max_cpu_limit': 20, 'min_cpu_limit': 1, 'recovery_time': 15}, 'algo_specific_config': {'addend': 2}, 'prediction_config': {'enabled': False}}
+        expected_dict = {
+            "general_config": {"window": 20, "lag": 15, "max_cpu_limit": 20, "min_cpu_limit": 1, "recovery_time": 15},
+            "algo_specific_config": {"addend": 2},
+            "prediction_config": {"enabled": False},
+        }
 
         # Mock 'open' and 'json.dump'
         with patch("builtins.open", mock_open()) as mocked_file:
@@ -84,7 +68,7 @@
                 config.to_json("output.json")
 
                 # Check that 'open' was called with the correct filepath and mode
-                mocked_file.assert_called_once_with("output.json", 'w')
+                mocked_file.assert_called_once_with("output.json", "w")
 
                 # Ensure that 'json.dump' was called with the correct dictionary and file handle
                 mock_json_dump.assert_called_once_with(expected_dict, mocked_file(), indent=4)
@@ -93,8 +77,19 @@
         config = ClusterStateConfig(self.config_data)
 
         # Expected dictionary structure with subsections
-        expected_dict = {'general_config': {'window': 20, 'lag': 15, 'max_cpu_limit': 20, 'min_cpu_limit': 1, 'recovery_time': 15}, 'algo_specific_config': {'addend': 2}, 'prediction_config': {
-            'waiting_before_predict': 1440, 'frequency_minutes': 5, 'forecasting_models': 'naive', 'minutes_to_predict': 10, 'total_predictive_window': 60, 'model': 'naive', 'enabled': True}}
+        expected_dict = {
+            "general_config": {"window": 20, "lag": 15, "max_cpu_limit": 20, "min_cpu_limit": 1, "recovery_time": 15},
+            "algo_specific_config": {"addend": 2},
+            "prediction_config": {
+                "waiting_before_predict": 1440,
+                "frequency_minutes": 5,
+                "forecasting_models": "naive",
+                "minutes_to_predict": 10,
+                "total_predictive_window": 60,
+                "model": "naive",
+                "enabled": True,
+            },
+        }
 
         # Mock 'open' and 'json.dump'
         with patch("builtins.open", mock_open()) as mocked_file:
@@ -113,14 +108,9 @@
         config.algo_specific_config["addend"] = 5
 
         # Check if attributes are set and accessible
-<<<<<<< HEAD
         self.assertEqual(config.general_config["window"], 10)
+        self.assertEqual(config.general_config["recovery_time"], RECOVERY_TIME)
         self.assertEqual(config.algo_specific_config["addend"], 5)
-=======
-        self.assertEqual(config.general_config['window'], 10)
-        self.assertEqual(config.general_config['recovery_time'], RECOVERY_TIME)
-        self.assertEqual(config.algo_specific_config['addend'], 5)
->>>>>>> a3e602ae
 
     def test_load_from_dict(self):
         config_dict = self.config_data
@@ -145,7 +135,7 @@
         # Ensure algo_specific_config and prediction_config are still empty
         # (since defaults were not provided for these in your current code)
         self.assertEqual(config.algo_specific_config, {})
-        self.assertEqual(config.prediction_config, {'enabled': False})
+        self.assertEqual(config.prediction_config, {"enabled": False})
 
     def test_load_config_from_file(self):
         # Path to the test JSON file
