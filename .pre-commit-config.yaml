--- conflicted
+++ resolved
@@ -32,37 +32,22 @@
       - id: flake8
         args: [--config=.flake8]
         additional_dependencies: [flake8]
-<<<<<<< HEAD
 # TODO:
 #  - repo: https://github.com/pylint-dev/pylint
 #    rev: v3.2.7
 #    hooks:
 #      - id: pylint
-=======
-# TODO: WIP
-#  - repo: local
-#    hooks:
-#      - id: pylint
-#        name: pylint
-#        entry: pylint
-#        language: system
-#        types: [python]
-#        require_serial: true
->>>>>>> df06b703
 #        args:
 #          [
 #            "-rn", # Only display messages
 #            "-sn", # Don't display the score
 #          ]
-<<<<<<< HEAD
 #  - repo: https://github.com/pre-commit/mirrors-mypy
 #    rev: v1.11.2
 #    hooks:
 #    -   id: mypy
-=======
   - repo: https://github.com/johann-petrak/licenseheaders
     rev: v0.8.8
     hooks:
       - id: licenseheaders
-        args: ['-t', '.mit-license.tmpl', '-E', '.py', '-f']
->>>>>>> df06b703
+        args: ['-t', '.mit-license.tmpl', '-E', '.py', '-f']