--- conflicted
+++ resolved
@@ -1,11 +1,7 @@
 repos:
-<<<<<<< HEAD
-  # Formatters first:
-=======
 #
 # formatters:
 #
->>>>>>> 0779c5fb
   - repo: https://github.com/johann-petrak/licenseheaders
     rev: v0.8.8
     hooks:
@@ -31,39 +27,16 @@
     rev: v0.7.3
     hooks:
       - id: pydocstringformatter
-<<<<<<< HEAD
-  # Now linters:
-=======
 #
 # linters
 #
->>>>>>> 0779c5fb
   - repo: https://github.com/pre-commit/pre-commit-hooks
     rev: v1.2.3
     hooks:
       - id: flake8
         args: [--config=.flake8]
         additional_dependencies: [flake8]
-<<<<<<< HEAD
-# TODO:
-#  - repo: https://github.com/pylint-dev/pylint
-#    rev: v3.2.7
-#    hooks:
-#      - id: pylint
-#        args:
-#          [
-#            "-rn", # Only display messages
-#            "-sn", # Don't display the score
-#          ]
-#  - repo: https://github.com/pre-commit/mirrors-mypy
-#    rev: v1.11.2
-#    hooks:
-#    -   id: mypy
-  - repo: https://github.com/johann-petrak/licenseheaders
-    rev: v0.8.8
-=======
   - repo: local
->>>>>>> 0779c5fb
     hooks:
       - id: pylint
         name: pylint
@@ -76,3 +49,7 @@
             "-rn", # Only display messages
             "-sn", # Don't display the score
           ]
+  - repo: https://github.com/pre-commit/mirrors-mypy
+    rev: v1.11.2
+    hooks:
+    -   id: mypy