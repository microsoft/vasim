[build-system]
requires = ["setuptools>=64", "wheel"]
build-backend = "setuptools.build_meta"

[project]
name = "vasim"
description = "Vertical Autoscaler Simulator Toolkit"
keywords = [
    "data analysis",
    "visualization",
]
classifiers = [
    "Intended Audience :: Developers",
    "Intended Audience :: System Administrators",
    "Intended Audience :: Science/Research",
    "License :: OSI Approved :: MIT License",
    "Operating System :: OS Independent",
    "Programming Language :: Python :: 3",
    "Programming Language :: Python :: 3.10",
    "Topic :: Scientific/Engineering :: Information Analysis",
    "Topic :: Scientific/Engineering :: Visualization",
    "Topic :: Scientific/Engineering :: Simulation",
    "Topic :: System",
]
license = { "file" = "LICENSE" }
readme = { file = "README.md", content-type = "text/markdown" }
maintainers = [
    { name = "VASim Maintainers", email = "vasim-maintainers@service.microsoft.com" },
]

<<<<<<< HEAD
version = "0.1.1"
requires-python = ">=3.10"
=======
version = "0.1.0"
requires-python = ">=3.9"
>>>>>>> 2e554eb7
dependencies = [
    # TODO: Remove version pinning or make it version dependent.
    "cvxpy~=1.5.2",
    "jsonargparse~=4.21.0",
    "matplotlib~=3.7.1",
    "numpy~=1.24.2",
    "pandas~=1.5.3",
    "plotnine~=0.12.2",
    "python-dateutil~=2.8.2",
    "requests~=2.32.0",
    "sktime~=0.16.1",
]
[project.optional-dependencies]
"dev" = [
    "autopep8",
    "flake8",
    "pytest",
    "pytest-cov",
    "pytest-xdist",
    "coverage",
    "pre-commit",
]

[project.urls]
# TODO:
#Documentation = "https://microsoft.github.io/vasim"
Repository = "https://github.com/microsoft/vasim"
Issues = "https://github.com/microsoft/vasim/issues"

# Tell setuptools where to find the package.
[tool.setuptools]
package-dir = {"" = "src"}

[tool.pytest.ini_options]
minversion = "6.0"
# parallelize tests with xdist
# produce coverage report
addopts = "-n auto -s -v --cov=src/ --cov-fail-under=70 --cov-report=xml"<|MERGE_RESOLUTION|>--- conflicted
+++ resolved
@@ -28,13 +28,8 @@
     { name = "VASim Maintainers", email = "vasim-maintainers@service.microsoft.com" },
 ]
 
-<<<<<<< HEAD
 version = "0.1.1"
-requires-python = ">=3.10"
-=======
-version = "0.1.0"
 requires-python = ">=3.9"
->>>>>>> 2e554eb7
 dependencies = [
     # TODO: Remove version pinning or make it version dependent.
     "cvxpy~=1.5.2",
