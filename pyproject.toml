--- conflicted
+++ resolved
@@ -46,13 +46,10 @@
 "dev" = [
     "autopep8",
     "flake8",
-<<<<<<< HEAD
     "pylint",
-=======
     "black",
     "isort",
     "pydocstringformatter",
->>>>>>> c5eb2e20
     "pytest",
     "pytest-cov",
     "pytest-xdist",
@@ -70,13 +67,28 @@
 [tool.setuptools]
 package-dir = {"" = "src"}
 
+[tool.black]
+line-length = 127
+target-version = ["py39", "py310"]
+include = '\.pyi?$'
+
+[tool.isort]
+profile = "black"
+py_version = 310
+src_paths = ["src", "tests"]
+
+[tool.pydocstringformatter]
+write = true
+exit-code = true
+max-line-length = 127
+style = ["pep257", "numpydoc"]
+
 [tool.pytest.ini_options]
 minversion = "6.0"
 # parallelize tests with xdist
 # produce coverage report
 addopts = "-n auto -s -v --cov=src/ --cov-fail-under=70 --cov-report=xml"
 
-<<<<<<< HEAD
 [tool.pylint.main]
 fail-on = [
     "missing-function-docstring",
@@ -123,21 +135,4 @@
 
 [tool.pylint.string]
 check-quote-consistency = true
-check-str-concat-over-line-jumps = true
-=======
-[tool.black]
-line-length = 127
-target-version = ["py39", "py310"]
-include = '\.pyi?$'
-
-[tool.isort]
-profile = "black"
-py_version = 310
-src_paths = ["src", "tests"]
-
-[tool.pydocstringformatter]
-write = true
-exit-code = true
-max-line-length = 127
-style = ["pep257", "numpydoc"]
->>>>>>> c5eb2e20
+check-str-concat-over-line-jumps = true