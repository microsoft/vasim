# Contributing

## Welcome

If you are here, it means you are interested in helping us out. A hearty welcome and thank you! There are many ways you can contribute to Vasim:

* Offer PR's to fix bugs or implement new features
* There are a LOT of TODOs in the code, any help is welcome!
* Give us feedback and bug reports regarding the software or help setup documentation
* Improve our examples, and documentation.
This project welcomes contributions and suggestions.

## Getting Started

### Pull requests

If you are new to GitHub [here](https://help.github.com/categories/collaborating-with-issues-and-pull-requests/) is a detailed help source on getting involved with development on GitHub.

As a first time contributor, you will be invited to sign the Contributor License Agreement (CLA) declaring that you have the right to, and actually do, grant us
the rights to use your contribution. For details, visit <https://cla.opensource.microsoft.com>. You will only need to do this once across all repos using our CLA.

Your pull request needs to reference a filed issue. Please fill in the template that is populated for the pull request. Only pull requests addressing small typos can have no issues associated with them.

All commits in a pull request will be [squashed](https://github.blog/2016-04-01-squash-your-commits/) to a single commit with the original creator as author.

### Code of Conduct

This project has adopted the [Microsoft Open Source Code of Conduct](https://opensource.microsoft.com/codeofconduct/).
For more information see the [Code of Conduct FAQ](https://opensource.microsoft.com/codeofconduct/faq/) or
contact [opencode@microsoft.com](mailto:opencode@microsoft.com) with any additional questions or comments.

## Developing

### Setup

The simplest setup (assuming you already have Python installed) is as follows:

> Note: you are encouraged to use a virtual environment with either [`conda`](https://docs.anaconda.com/miniconda/) or [`venv`](https://docs.python.org/3/library/venv.html) to avoid conflicts with other Python packages.

#### `venv`

```sh
# Clone the repo:
git clone https://github.com/microsoft/vasim.git
cd vasim
# Create a virtual environment (venv example):
python -m venv .venv
# Activate the virtual environment:
source .venv/bin/activate
# Install the package in editable mode with dev dependencies:
python -m pip install -e ".[dev]"
```

#### `conda`

```sh
# Clone the repo:
git clone https://github.com/microsoft/vasim.git
cd vasim
# Create a virtual environment (conda example):
conda create -n vasim python=3.10
# Activate the virtual environment:
conda activate vasim
# Install the package in editable mode with dev dependencies:
python -m pip install -e ".[dev]"
```

### Tools

#### pre-commit

This project uses [pre-commit](https://pre-commit.com/) hooks to enforce good coding practices via linters and formatters.

To setup `pre-commit` to your `git` hook do the following:

```sh
python -m pip install pre-commit
pre-commit install
```

And before you commit, you can run it like this:

```sh
pre-commit run --all-files
```

and should see output such as:

```txt
Flake8...........................Passed
```

If you have installed your pre-commit hooks successfully, you should see something like this if you try to commit something non-conformant:

```txt
$ git commit -m "testing"
Flake8............................Failed
- hook id: flake8
- exit code: 1
```

See [`pre-commit-config.yaml`](./.pre-commit-config.yaml) for the complete list of checks, most of which use [`pyproject.toml`](./pyproject.toml) for the configuration.

##### Temporarily Skipping a Hook

```sh
<<<<<<< HEAD
# To temporarily skip the pylint and mypy checks, for instance, do the following:
SKIP="pylint,mypy" git commit -a -m "wip: hacking"
=======
# To temporarily skip the pylint and flake8 checks, for instance, do the following:
SKIP="flake8,pylint" git commit -a -m "wip: hacking"
>>>>>>> c8358dec
```

#### Naming Convention

Scripts should be named in `snake_case` and classes in `CamelCase`.

#### Formatting and Linting

We generally use all [pep8](https://peps.python.org/pep-0008/) checks, with the exception of line length 127.

<<<<<<< HEAD
Tools like `black`, `isort`, `flake8`, `pylint`, and others are used to enforce this and are invoked as a part of the [`pre-commit`](#pre-commit) hooks mentioned above.
=======
Tools like `flake8`, `pylint`, and others are used to enforce this and are invoked as a part of the [`pre-commit`](#pre-commit) hooks mentioned above.
>>>>>>> c8358dec

#### Coverage

For coverage, we use [coverage.py](https://coverage.readthedocs.io/en/) in our Github Actions.
Run  `python -m pip install coverage pytest-cov` if you don't already have this, and any code you commit should generally not significantly impact coverage.

We strive to not let check-ins decrease coverage (as configured in [`pyproject.toml`](./pyproject.toml)).

To run all unit tests:

```sh
pytest
```

### Maintainers

#### Release Publishing Steps

1. Create a PR to update the version in `pyproject.toml` to the new `M.m.p` version.
2. Once merged to `main`, create a tag with the new version:

    ```sh
    git checkout main
    git pull
    git tag -a vM.m.p -m "Release vM.m.p"
    git push --tags
    ```

3. Create a release on GitHub with the tag and the release notes.<|MERGE_RESOLUTION|>--- conflicted
+++ resolved
@@ -104,13 +104,8 @@
 ##### Temporarily Skipping a Hook
 
 ```sh
-<<<<<<< HEAD
 # To temporarily skip the pylint and mypy checks, for instance, do the following:
 SKIP="pylint,mypy" git commit -a -m "wip: hacking"
-=======
-# To temporarily skip the pylint and flake8 checks, for instance, do the following:
-SKIP="flake8,pylint" git commit -a -m "wip: hacking"
->>>>>>> c8358dec
 ```
 
 #### Naming Convention
@@ -121,11 +116,7 @@
 
 We generally use all [pep8](https://peps.python.org/pep-0008/) checks, with the exception of line length 127.
 
-<<<<<<< HEAD
-Tools like `black`, `isort`, `flake8`, `pylint`, and others are used to enforce this and are invoked as a part of the [`pre-commit`](#pre-commit) hooks mentioned above.
-=======
-Tools like `flake8`, `pylint`, and others are used to enforce this and are invoked as a part of the [`pre-commit`](#pre-commit) hooks mentioned above.
->>>>>>> c8358dec
+Tools like `black`, `isort`, `flake8`, `pylint`, `mypy`, and others are used to enforce this and are invoked as a part of the [`pre-commit`](#pre-commit) hooks mentioned above.
 
 #### Coverage
 
