# Contributing

## Welcome

If you are here, it means you are interested in helping us out. A hearty welcome and thank you! There are many ways you can contribute to Vasim:

* Offer PR's to fix bugs or implement new features
* There are a LOT of TODOs in the code, any help is welcome!
* Give us feedback and bug reports regarding the software or help setup documentation
* Improve our examples, and documentation.
This project welcomes contributions and suggestions.

## Getting Started

### Pull requests

If you are new to GitHub [here](https://help.github.com/categories/collaborating-with-issues-and-pull-requests/) is a detailed help source on getting involved with development on GitHub.

As a first time contributor, you will be invited to sign the Contributor License Agreement (CLA) declaring that you have the right to, and actually do, grant us
the rights to use your contribution. For details, visit <https://cla.opensource.microsoft.com>. You will only need to do this once across all repos using our CLA.

Your pull request needs to reference a filed issue. Please fill in the template that is populated for the pull request. Only pull requests addressing small typos can have no issues associated with them.

All commits in a pull request will be [squashed](https://github.blog/2016-04-01-squash-your-commits/) to a single commit with the original creator as author.

### Code of Conduct

This project has adopted the [Microsoft Open Source Code of Conduct](https://opensource.microsoft.com/codeofconduct/).
For more information see the [Code of Conduct FAQ](https://opensource.microsoft.com/codeofconduct/faq/) or
contact [opencode@microsoft.com](mailto:opencode@microsoft.com) with any additional questions or comments.

## Developing

### Setup

The simplest setup (assuming you already have Python installed) is as follows:

> Note: you are encouraged to use a virtual environment with either [`conda`](https://docs.anaconda.com/miniconda/) or [`venv`](https://docs.python.org/3/library/venv.html) to avoid conflicts with other Python packages.

#### `venv`

```sh
# Clone the repo:
git clone https://github.com/microsoft/vasim.git
cd vasim
# Create a virtual environment (venv example):
python -m venv .venv
# Activate the virtual environment:
source .venv/bin/activate
# Install the package in editable mode with dev dependencies:
python -m pip install -e ".[dev]"
```

#### `conda`

```sh
# Clone the repo:
git clone https://github.com/microsoft/vasim.git
cd vasim
# Create a virtual environment (conda example):
conda create -n vasim python=3.10
# Activate the virtual environment:
conda activate vasim
# Install the package in editable mode with dev dependencies:
python -m pip install -e ".[dev]"
```

### Tools

#### pre-commit

This project uses [pre-commit](https://pre-commit.com/) hooks to enforce good coding practices via linters and formatters.

To setup `pre-commit` to your `git` hook do the following:

```sh
python -m pip install pre-commit
pre-commit install
```

And before you commit, you can run it like this:

```sh
pre-commit run --all-files
```

and should see output such as:

```txt
Flake8...........................Passed
```

If you have installed your pre-commit hooks successfully, you should see something like this if you try to commit something non-conformant:

```txt
$ git commit -m "testing"
Flake8............................Failed
- hook id: flake8
- exit code: 1
```

See [`pre-commit-config.yaml`](./.pre-commit-config.yaml) for the complete list of checks, most of which use [`pyproject.toml`](./pyproject.toml) for the configuration.

#### Naming Convention

Scripts should be named in `snake_case` and classes in `CamelCase`.

#### Formatting and Linting

We generally use all [pep8](https://peps.python.org/pep-0008/) checks, with the exception of line length 127.

<<<<<<< HEAD
Tools like `black`, `isort`, `flake8`, and others are used to enforce this and are invoked as a part of the [`pre-commit`](#pre-commit) hooks mentioned above.
=======
Tools like `flake8`, `pylint`, and others are used to enforce this and are invoked as a part of the [`pre-commit`](#pre-commit) hooks mentioned above.
>>>>>>> df06b703

#### Coverage

For coverage, we use [coverage.py](https://coverage.readthedocs.io/en/) in our Github Actions.
Run  `python -m pip install coverage pytest-cov` if you don't already have this, and any code you commit should generally not significantly impact coverage.

We strive to not let check-ins decrease coverage (as configured in [`pyproject.toml`](./pyproject.toml)).

To run all unit tests:

```sh
pytest
```

### Maintainers

#### Release Publishing Steps

1. Create a PR to update the version in `pyproject.toml` to the new `M.m.p` version.
2. Once merged to `main`, create a tag with the new version:

    ```sh
    git checkout main
    git pull
    git tag -a vM.m.p -m "Release vM.m.p"
    git push --tags
    ```

3. Create a release on GitHub with the tag and the release notes.<|MERGE_RESOLUTION|>--- conflicted
+++ resolved
@@ -109,11 +109,7 @@
 
 We generally use all [pep8](https://peps.python.org/pep-0008/) checks, with the exception of line length 127.
 
-<<<<<<< HEAD
-Tools like `black`, `isort`, `flake8`, and others are used to enforce this and are invoked as a part of the [`pre-commit`](#pre-commit) hooks mentioned above.
-=======
-Tools like `flake8`, `pylint`, and others are used to enforce this and are invoked as a part of the [`pre-commit`](#pre-commit) hooks mentioned above.
->>>>>>> df06b703
+Tools like `black`, `isort`, `flake8`, `pylint`, and others are used to enforce this and are invoked as a part of the [`pre-commit`](#pre-commit) hooks mentioned above.
 
 #### Coverage
 
