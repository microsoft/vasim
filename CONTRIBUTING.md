# Contributing

## Welcome

If you are here, it means you are interested in helping us out. A hearty welcome and thank you! There are many ways you can contribute to Vasim:

* Offer PR's to fix bugs or implement new features
* There are a LOT of TODOs in the code, any help is welcome!
* Give us feedback and bug reports regarding the software or help setup documentation
* Improve our examples, and documentation.
This project welcomes contributions and suggestions.

## Getting Started


### Pull requests

If you are new to GitHub [here](https://help.github.com/categories/collaborating-with-issues-and-pull-requests/) is a detailed help source on getting involved with development on GitHub.

As a first time contributor, you will be invited to sign the Contributor License Agreement (CLA) declaring that you have the right to, and actually do, grant us
the rights to use your contribution. For details, visit https://cla.opensource.microsoft.com. You will only need to do this once across all repos using our CLA.

Your pull request needs to reference a filed issue. Please fill in the template that is populated for the pull request. Only pull requests addressing small typos can have no issues associated with them.

All commits in a pull request will be [squashed](https://github.blog/2016-04-01-squash-your-commits/) to a single commit with the original creator as author.

### Code of Conduct

This project has adopted the [Microsoft Open Source Code of Conduct](https://opensource.microsoft.com/codeofconduct/).
For more information see the [Code of Conduct FAQ](https://opensource.microsoft.com/codeofconduct/faq/) or
contact [opencode@microsoft.com](mailto:opencode@microsoft.com) with any additional questions or comments.

## Developing

The simplest setup (assuming you already have Python installed) is as follows:

> Note: you are encouraged to use a virtual environment with either [`conda`](https://docs.anaconda.com/miniconda/) or [`venv`](https://docs.python.org/3/library/venv.html) to avoid conflicts with other Python packages.

```sh
# Clone the repo:
git clone https://github.com/microsoft/vasim.git .
cd vasim
# Create a virtual environment (venv example):
python -m venv .venv
# Activate the virtual environment:
source .venv/bin/activate
# Install the package in editable mode with dev dependencies:
python -m pip install -e ".[dev]"
```

### Tools

#### Pre-commit

This project uses [pre-commit](https://pre-commit.com/) hooks.
<<<<<<< HEAD

To setup `pre-commit` to your `git` hook do the following:

=======

To setup `pre-commit` to your `git` hook do the following:

>>>>>>> 4b2e8886
```sh
python -m pip install pre-commit
pre-commit install
```

And before you commit, you can run it like this `pre-commit run --all-files` and should see output such as:

```txt
Flake8...........................Passed
```

If you have installed your pre-commit hooks successfully, you should see something like this if you try to commit something non-conformant:

```txt
$ git commit -m "testing"
Flake8............................Failed
- hook id: flake8
- exit code: 1
```

#### Naming Convention

Scripts should be named in `snake_case` and classes in `CamelCase`.

#### Formatting

We generally use all pep8 checks, with the exception of line length 127.

To do a quick check-up before commit, try:

```sh
flake8 . --count  --max-complexity=10 --max-line-length=127 --statistics
```

#### Coverage

For coverage, we use [coverage.py](https://coverage.readthedocs.io/en/) in our Github Actions.
Run  `python -m pip install coverage` if you don't already have this, and any code you commit should generally not significantly impact coverage.

We strive to not let check-ins decrease coverage.
To run all unit tests:

```sh
coverage run -m pytest tests
```<|MERGE_RESOLUTION|>--- conflicted
+++ resolved
@@ -53,15 +53,9 @@
 #### Pre-commit
 
 This project uses [pre-commit](https://pre-commit.com/) hooks.
-<<<<<<< HEAD
 
 To setup `pre-commit` to your `git` hook do the following:
 
-=======
-
-To setup `pre-commit` to your `git` hook do the following:
-
->>>>>>> 4b2e8886
 ```sh
 python -m pip install pre-commit
 pre-commit install
